/*
 * Copyright 2012-2013 Andrew Smith
 *
 * This program is free software; you can redistribute it and/or modify it
 * under the terms of the GNU General Public License as published by the Free
 * Software Foundation; either version 3 of the License, or (at your option)
 * any later version.  See COPYING for more details.
 */

#ifndef USBUTILS_H
#define USBUTILS_H

#include <libusb.h>

#define EPI(x) (LIBUSB_ENDPOINT_IN | (unsigned char)(x))
#define EPO(x) (LIBUSB_ENDPOINT_OUT | (unsigned char)(x))


// For 0x0403:0x6014/0x6001 FT232H (and possibly others?) - BFL, BAS, BLT, LLT, AVA
#define FTDI_TYPE_OUT (LIBUSB_REQUEST_TYPE_VENDOR | LIBUSB_RECIPIENT_DEVICE | LIBUSB_ENDPOINT_OUT)
#define FTDI_TYPE_IN (LIBUSB_REQUEST_TYPE_VENDOR | LIBUSB_RECIPIENT_DEVICE | LIBUSB_ENDPOINT_IN)

#define FTDI_REQUEST_RESET ((uint8_t)0)
#define FTDI_REQUEST_MODEM ((uint8_t)1)
#define FTDI_REQUEST_FLOW ((uint8_t)2)
#define FTDI_REQUEST_BAUD ((uint8_t)3)
#define FTDI_REQUEST_DATA ((uint8_t)4)
#define FTDI_REQUEST_LATENCY ((uint8_t)9)

#define FTDI_VALUE_RESET 0
#define FTDI_VALUE_PURGE_RX 1
#define FTDI_VALUE_PURGE_TX 2
#define FTDI_VALUE_LATENCY 1

// Baud
#define FTDI_VALUE_BAUD_BFL 0xc068
#define FTDI_INDEX_BAUD_BFL 0x0200
#define FTDI_VALUE_BAUD_BAS FTDI_VALUE_BAUD_BFL
#define FTDI_INDEX_BAUD_BAS FTDI_INDEX_BAUD_BFL
// LLT = BLT (same code)
#define FTDI_VALUE_BAUD_BLT 0x001a
#define FTDI_INDEX_BAUD_BLT 0x0000

<<<<<<< HEAD
#define FTDI_VALUE_BAUD_AVA 0x001A
#define FTDI_INDEX_BAUD_AVA 0x0000

#define FTDI_VALUE_DATA_AVA 8
=======
// CMR = 115200 & 57600
#define FTDI_VALUE_BAUD_CMR_115 0xc068
#define FTDI_INDEX_BAUD_CMR_115 0x0200

#define FTDI_VALUE_BAUD_CMR_57 0x80d0
#define FTDI_INDEX_BAUD_CMR_57 0x0200
>>>>>>> 05cbbd99

// Data control
#define FTDI_VALUE_DATA_BFL 0
#define FTDI_VALUE_DATA_BAS FTDI_VALUE_DATA_BFL
// LLT = BLT (same code)
#define FTDI_VALUE_DATA_BLT 8

#define FTDI_VALUE_FLOW 0
#define FTDI_VALUE_MODEM 0x0303


// For 0x10c4:0xea60 USB cp210x chip - AMU
#define CP210X_TYPE_OUT 0x41

#define CP210X_REQUEST_DATA 0x07
#define CP210X_REQUEST_BAUD 0x1e

#define CP210X_VALUE_DATA 0x0303
#define CP210X_DATA_BAUD 0x0001c200


// For 0x067b:0x2303 Prolific PL2303 - ICA
#define PL2303_CTRL_DTR 0x01
#define PL2303_CTRL_RTS 0x02

#define PL2303_CTRL_OUT 0x21
#define PL2303_VENDOR_OUT 0x40

#define PL2303_REQUEST_CTRL 0x22
#define PL2303_REQUEST_LINE 0x20
#define PL2303_REQUEST_VENDOR 0x01

#define PL2303_REPLY_CTRL 0x21

#define PL2303_VALUE_CTRL (PL2303_CTRL_DTR | PL2303_CTRL_RTS)
#define PL2303_VALUE_LINE 0
#define PL2303_VALUE_LINE0 0x0001c200
#define PL2303_VALUE_LINE1 0x080000
#define PL2303_VALUE_LINE_SIZE 7
#define PL2303_VALUE_VENDOR 0

// Use the device defined timeout
#define DEVTIMEOUT 0

// For endpoints defined in usb_find_devices.eps,
// the first two must be the default IN and OUT
#define DEFAULT_EP_IN 0
#define DEFAULT_EP_OUT 1

struct usb_endpoints {
	uint8_t att;
	uint16_t size;
	unsigned char ep;
	bool found;
};

enum sub_ident {
	IDENT_UNK = 0,
	IDENT_BAJ,
	IDENT_BAL,
	IDENT_BAS,
	IDENT_BAM,
	IDENT_BFL,
	IDENT_MMQ,
	IDENT_AVA,
	IDENT_ICA,
	IDENT_AMU,
	IDENT_BLT,
	IDENT_LLT,
	IDENT_CMR1,
	IDENT_CMR2,
	IDENT_ZTX
};

struct usb_find_devices {
	int drv;
	const char *name;
	enum sub_ident ident;
	uint16_t idVendor;
	uint16_t idProduct;
	char *iManufacturer;
	char *iProduct;
	int kernel;
	int config;
	int interface;
	unsigned int timeout;
	int epcount;
	struct usb_endpoints *eps;
};

enum usb_types {
	USB_TYPE_STD = 0,
	USB_TYPE_FTDI
};

struct cg_usb_device {
	struct usb_find_devices *found;
	libusb_device_handle *handle;
	pthread_mutex_t *mutex;
	struct libusb_device_descriptor *descriptor;
	enum usb_types usb_type;
	enum sub_ident ident;
	uint16_t usbver;
	int speed;
	char *prod_string;
	char *manuf_string;
	char *serial_string;
	unsigned char fwVersion;	// ??
	unsigned char interfaceVersion;	// ??
};

struct cg_usb_info {
	uint8_t bus_number;
	uint8_t device_address;
	int usbstat;
	bool nodev;
	int nodev_count;
	struct timeval last_nodev;
};

enum usb_cmds {
	C_REJECTED = 0,
	C_PING,
	C_CLEAR,
	C_REQUESTVERSION,
	C_GETVERSION,
	C_REQUESTFPGACOUNT,
	C_GETFPGACOUNT,
	C_STARTPROGRAM,
	C_STARTPROGRAMSTATUS,
	C_PROGRAM,
	C_PROGRAMSTATUS,
	C_PROGRAMSTATUS2,
	C_FINALPROGRAMSTATUS,
	C_SETCLOCK,
	C_REPLYSETCLOCK,
	C_REQUESTUSERCODE,
	C_GETUSERCODE,
	C_REQUESTTEMPERATURE,
	C_GETTEMPERATURE,
	C_SENDWORK,
	C_SENDWORKSTATUS,
	C_REQUESTWORKSTATUS,
	C_GETWORKSTATUS,
	C_REQUESTIDENTIFY,
	C_GETIDENTIFY,
	C_REQUESTFLASH,
	C_REQUESTSENDWORK,
	C_REQUESTSENDWORKSTATUS,
	C_RESET,
	C_SETBAUD,
	C_SETDATA,
	C_SETFLOW,
	C_SETMODEM,
	C_PURGERX,
	C_PURGETX,
	C_FLASHREPLY,
	C_REQUESTDETAILS,
	C_GETDETAILS,
	C_REQUESTRESULTS,
	C_GETRESULTS,
	C_REQUESTQUEJOB,
	C_REQUESTQUEJOBSTATUS,
	C_QUEJOB,
	C_QUEJOBSTATUS,
	C_QUEFLUSH,
	C_QUEFLUSHREPLY,
	C_REQUESTVOLTS,
	C_SENDTESTWORK,
	C_LATENCY,
	C_SETLINE,
	C_VENDOR,
	C_AVALON_TASK,
	C_AVALON_READ,
	C_GET_AVALON_READY,
	C_AVALON_RESET,
	C_GET_AR,
	C_FTDI_STATUS,
	C_MAX
};

struct device_drv;
struct cgpu_info;

void usb_all(int level);
const char *usb_cmdname(enum usb_cmds cmd);
void usb_applog(struct cgpu_info *bflsc, enum usb_cmds cmd, char *msg, int amount, int err);
void usb_uninit(struct cgpu_info *cgpu);
bool usb_init(struct cgpu_info *cgpu, struct libusb_device *dev, struct usb_find_devices *found);
void usb_detect(struct device_drv *drv, bool (*device_detect)(struct libusb_device *, struct usb_find_devices *));
struct api_data *api_usb_stats(int *count);
void update_usb_stats(struct cgpu_info *cgpu);
int _usb_read(struct cgpu_info *cgpu, int ep, char *buf, size_t bufsiz, int *processed, unsigned int timeout, const char *end, enum usb_cmds cmd, bool readonce);
int usb_ftdi_cts(struct cgpu_info *cgpu);
int usb_ftdi_ctw(struct cgpu_info *cgpu);
int _usb_write(struct cgpu_info *cgpu, int ep, char *buf, size_t bufsiz, int *processed, unsigned int timeout, enum usb_cmds);
int _usb_transfer(struct cgpu_info *cgpu, uint8_t request_type, uint8_t bRequest, uint16_t wValue, uint16_t wIndex, uint32_t *data, int siz, unsigned int timeout, enum usb_cmds cmd);
int _usb_transfer_read(struct cgpu_info *cgpu, uint8_t request_type, uint8_t bRequest, uint16_t wValue, uint16_t wIndex, char *buf, int bufsiz, int *amount, unsigned int timeout, enum usb_cmds cmd);
void usb_cleanup();
void usb_initialise();
void *usb_resource_thread(void *userdata);

#define usb_read(cgpu, buf, bufsiz, read, cmd) \
	_usb_read(cgpu, DEFAULT_EP_IN, buf, bufsiz, read, DEVTIMEOUT, NULL, cmd, false)

#define usb_read_once(cgpu, buf, bufsiz, read, cmd) \
	_usb_read(cgpu, DEFAULT_EP_IN, buf, bufsiz, read, DEVTIMEOUT, NULL, cmd, true)

#define usb_read_once_timeout(cgpu, buf, bufsiz, read, timeout, cmd) \
	_usb_read(cgpu, DEFAULT_EP_IN, buf, bufsiz, read, timeout, NULL, cmd, true)

#define usb_read_nl(cgpu, buf, bufsiz, read, cmd) \
	_usb_read(cgpu, DEFAULT_EP_IN, buf, bufsiz, read, DEVTIMEOUT, "\n", cmd, false)

#define usb_read_ok(cgpu, buf, bufsiz, read, cmd) \
	_usb_read(cgpu, DEFAULT_EP_IN, buf, bufsiz, read, DEVTIMEOUT, "OK\n", cmd, false)

#define usb_read_ep(cgpu, ep, buf, bufsiz, read, cmd) \
	_usb_read(cgpu, ep, buf, bufsiz, read, DEVTIMEOUT, NULL, cmd, false)

#define usb_read_timeout(cgpu, buf, bufsiz, read, timeout, cmd) \
	_usb_read(cgpu, DEFAULT_EP_IN, buf, bufsiz, read, timeout, NULL, cmd, false)

#define usb_read_ep_timeout(cgpu, ep, buf, bufsiz, read, timeout, cmd) \
	_usb_read(cgpu, ep, buf, bufsiz, read, timeout, NULL, cmd, false)

#define usb_write(cgpu, buf, bufsiz, wrote, cmd) \
	_usb_write(cgpu, DEFAULT_EP_OUT, buf, bufsiz, wrote, DEVTIMEOUT, cmd)

#define usb_write_ep(cgpu, ep, buf, bufsiz, wrote, cmd) \
	_usb_write(cgpu, ep, buf, bufsiz, wrote, DEVTIMEOUT, cmd)

#define usb_write_timeout(cgpu, buf, bufsiz, wrote, timeout, cmd) \
	_usb_write(cgpu, DEFAULT_EP_OUT, buf, bufsiz, wrote, timeout, cmd)

#define usb_write_ep_timeout(cgpu, ep, buf, bufsiz, wrote, timeout, cmd) \
	_usb_write(cgpu, ep, buf, bufsiz, wrote, timeout, cmd)

#define usb_transfer(cgpu, typ, req, val, idx, cmd) \
	_usb_transfer(cgpu, typ, req, val, idx, NULL, 0, DEVTIMEOUT, cmd)

#define usb_transfer_data(cgpu, typ, req, val, idx, data, len, cmd) \
	_usb_transfer(cgpu, typ, req, val, idx, data, len, DEVTIMEOUT, cmd)

#define usb_transfer_read(cgpu, typ, req, val, idx, buf, bufsiz, read, cmd) \
	_usb_transfer_read(cgpu, typ, req, val, idx, buf, bufsiz, read, DEVTIMEOUT, cmd)

#endif<|MERGE_RESOLUTION|>--- conflicted
+++ resolved
@@ -41,19 +41,18 @@
 #define FTDI_VALUE_BAUD_BLT 0x001a
 #define FTDI_INDEX_BAUD_BLT 0x0000
 
-<<<<<<< HEAD
+// Avalon
 #define FTDI_VALUE_BAUD_AVA 0x001A
 #define FTDI_INDEX_BAUD_AVA 0x0000
 
 #define FTDI_VALUE_DATA_AVA 8
-=======
+
 // CMR = 115200 & 57600
 #define FTDI_VALUE_BAUD_CMR_115 0xc068
 #define FTDI_INDEX_BAUD_CMR_115 0x0200
 
 #define FTDI_VALUE_BAUD_CMR_57 0x80d0
 #define FTDI_INDEX_BAUD_CMR_57 0x0200
->>>>>>> 05cbbd99
 
 // Data control
 #define FTDI_VALUE_DATA_BFL 0
