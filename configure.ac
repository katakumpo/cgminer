--- conflicted
+++ resolved
@@ -57,6 +57,7 @@
 dnl Checks for header files.
 AC_HEADER_STDC
 AC_CHECK_HEADERS(syslog.h)
+AC_CHECK_HEADERS([sys/epoll.h])
 
 AC_FUNC_ALLOCA
 
@@ -313,7 +314,6 @@
 fi
 AM_CONDITIONAL([HAVE_LIBUDEV], [test x$libudev != xno])
 
-<<<<<<< HEAD
 if test "x$ztex" != xno; then
   AC_CHECK_LIB(usb-1.0, libusb_init, ,
           AC_MSG_ERROR([Could not find usb library - please install libusb]))
@@ -321,9 +321,6 @@
   USB_LIBS="-lusb-1.0"
   USB_FLAGS=""
 fi
-=======
-AC_CHECK_HEADERS([sys/epoll.h])
->>>>>>> d3f46e7e
 
 PKG_PROG_PKG_CONFIG()
 
